/*
 * Copyright (C) 2008 The Android Open Source Project
 *
 * Licensed under the Apache License, Version 2.0 (the "License");
 * you may not use this file except in compliance with the License.
 * You may obtain a copy of the License at
 *
 *      http://www.apache.org/licenses/LICENSE-2.0
 *
 * Unless required by applicable law or agreed to in writing, software
 * distributed under the License is distributed on an "AS IS" BASIS,
 * WITHOUT WARRANTIES OR CONDITIONS OF ANY KIND, either express or implied.
 * See the License for the specific language governing permissions and
 * limitations under the License.
 */

#ifndef ANDROID_OVERLAY_INTERFACE_H
#define ANDROID_OVERLAY_INTERFACE_H

#include <cutils/native_handle.h>

#include <hardware/hardware.h>

#include <stdint.h>
#include <sys/cdefs.h>
#include <sys/types.h>

__BEGIN_DECLS

/**
 * The id of this module
 */
#define OVERLAY_HARDWARE_MODULE_ID "overlay"

/**
 * Name of the overlay device to open
 */
#define OVERLAY_HARDWARE_CONTROL    "control"
#define OVERLAY_HARDWARE_DATA       "data"

/*****************************************************************************/

/* possible overlay formats */
enum {
    OVERLAY_FORMAT_RGBA_8888    = HAL_PIXEL_FORMAT_RGBA_8888,
    OVERLAY_FORMAT_RGB_565      = HAL_PIXEL_FORMAT_RGB_565,
    OVERLAY_FORMAT_BGRA_8888    = HAL_PIXEL_FORMAT_BGRA_8888,
    OVERLAY_FORMAT_YCbCr_422_I  = HAL_PIXEL_FORMAT_YCbCr_422_I,
    OVERLAY_FORMAT_YCbCr_420_I  = HAL_PIXEL_FORMAT_YCbCr_420_I
};

/* values for copybit_set_parameter(OVERLAY_TRANSFORM) */
enum {
    /* flip source image horizontally */
    OVERLAY_TRANSFORM_FLIP_H    = HAL_TRANSFORM_FLIP_V,
    /* flip source image vertically */
    OVERLAY_TRANSFORM_FLIP_V    = HAL_TRANSFORM_FLIP_H,
    /* rotate source image 90 degrees */
    OVERLAY_TRANSFORM_ROT_90    = HAL_TRANSFORM_ROT_90,
    /* rotate source image 180 degrees */
    OVERLAY_TRANSFORM_ROT_180   = HAL_TRANSFORM_ROT_180,
    /* rotate source image 270 degrees */
    OVERLAY_TRANSFORM_ROT_270   = HAL_TRANSFORM_ROT_270
};

/* names for setParameter() */
enum {
    /* rotation of the source image in degrees (0 to 359) */
    OVERLAY_ROTATION_DEG  = 1,
    /* enable or disable dithering */
    OVERLAY_DITHER        = 3,
    /* transformation applied (this is a superset of COPYBIT_ROTATION_DEG) */
    OVERLAY_TRANSFORM    = 4,
};

/* enable/disable value setParameter() */
enum {
    OVERLAY_DISABLE = 0,
    OVERLAY_ENABLE  = 1
};

/* names for get() */
enum {
    /* Maximum amount of minification supported by the hardware*/
    OVERLAY_MINIFICATION_LIMIT      = 1,
    /* Maximum amount of magnification supported by the hardware */
    OVERLAY_MAGNIFICATION_LIMIT     = 2,
    /* Number of fractional bits support by the overlay scaling engine */
    OVERLAY_SCALING_FRAC_BITS       = 3,
    /* Supported rotation step in degrees. */
    OVERLAY_ROTATION_STEP_DEG       = 4,
    /* horizontal alignment in pixels */
    OVERLAY_HORIZONTAL_ALIGNMENT    = 5,
    /* vertical alignment in pixels */
    OVERLAY_VERTICAL_ALIGNMENT      = 6,
    /* width alignment restrictions. negative number for max. power-of-two */
    OVERLAY_WIDTH_ALIGNMENT         = 7,
    /* height alignment restrictions. negative number for max. power-of-two */
    OVERLAY_HEIGHT_ALIGNMENT        = 8,
};

/*****************************************************************************/

/* opaque reference to an Overlay kernel object */
typedef const native_handle* overlay_handle_t;

typedef struct overlay_t {
    uint32_t            w;
    uint32_t            h;
    int32_t             format;
    uint32_t            w_stride;
    uint32_t            h_stride;
    uint32_t            reserved[3];
    /* returns a reference to this overlay's handle (the caller doesn't
     * take ownership) */
    overlay_handle_t    (*getHandleRef)(struct overlay_t* overlay);
    uint32_t            reserved_procs[7];
} overlay_t;

typedef void* overlay_buffer_t;

/*****************************************************************************/

/**
 * Every hardware module must have a data structure named HAL_MODULE_INFO_SYM
 * and the fields of this data structure must begin with hw_module_t
 * followed by module specific information.
 */
struct overlay_module_t {
    struct hw_module_t common;
};

/*****************************************************************************/

/**
 * Every device data structure must begin with hw_device_t
 * followed by module specific public methods and attributes.
 */

struct overlay_control_device_t {
    struct hw_device_t common;
    
    /* get static informations about the capabilities of the overlay engine */
    int (*get)(struct overlay_control_device_t *dev, int name);

    /* creates an overlay matching the given parameters as closely as possible.
     * returns an error if no more overlays are available. The actual
     * size and format is returned in overlay_t. */
    overlay_t* (*createOverlay)(struct overlay_control_device_t *dev,
            uint32_t w, uint32_t h, int32_t format);
    
    /* destroys an overlay. This call releases all
     * resources associated with overlay_t and make it invalid */
    void (*destroyOverlay)(struct overlay_control_device_t *dev,
            overlay_t* overlay);

    /* set position and scaling of the given overlay as closely as possible.
     * if scaling cannot be performed, overlay must be centered. */
    int (*setPosition)(struct overlay_control_device_t *dev,
            overlay_t* overlay, 
            int x, int y, uint32_t w, uint32_t h);

    /* returns the actual position and size of the overlay */
    int (*getPosition)(struct overlay_control_device_t *dev,
            overlay_t* overlay, 
            int* x, int* y, uint32_t* w, uint32_t* h);

    /* sets configurable parameters for this overlay. returns an error if not
     * supported. */
    int (*setParameter)(struct overlay_control_device_t *dev,
            overlay_t* overlay, int param, int value);
};


struct overlay_data_device_t {
    struct hw_device_t common;

    /* initialize the overlay from the given handle. this associates this
     * overlay data module to its control module */
    int (*initialize)(struct overlay_data_device_t *dev,
            overlay_handle_t handle);
    
    /* blocks until an overlay buffer is available and return that buffer. */
    int (*dequeueBuffer)(struct overlay_data_device_t *dev,
		         overlay_buffer_t *buf);

    /* release the overlay buffer and post it */
    int (*queueBuffer)(struct overlay_data_device_t *dev,
            overlay_buffer_t buffer);

    /* returns the address of a given buffer if supported, NULL otherwise. */
    void* (*getBufferAddress)(struct overlay_data_device_t *dev,
            overlay_buffer_t buffer);
<<<<<<< HEAD
=======

>>>>>>> 8232b50d
    int (*getBufferCount)(struct overlay_data_device_t *dev);
};


/*****************************************************************************/

/** convenience API for opening and closing a device */

static inline int overlay_control_open(const struct hw_module_t* module, 
        struct overlay_control_device_t** device) {
    return module->methods->open(module, 
            OVERLAY_HARDWARE_CONTROL, (struct hw_device_t**)device);
}

static inline int overlay_control_close(struct overlay_control_device_t* device) {
    return device->common.close(&device->common);
}

static inline int overlay_data_open(const struct hw_module_t* module, 
        struct overlay_data_device_t** device) {
    return module->methods->open(module, 
            OVERLAY_HARDWARE_DATA, (struct hw_device_t**)device);
}

static inline int overlay_data_close(struct overlay_data_device_t* device) {
    return device->common.close(&device->common);
}

__END_DECLS

#endif  // ANDROID_OVERLAY_INTERFACE_H<|MERGE_RESOLUTION|>--- conflicted
+++ resolved
@@ -191,10 +191,7 @@
     /* returns the address of a given buffer if supported, NULL otherwise. */
     void* (*getBufferAddress)(struct overlay_data_device_t *dev,
             overlay_buffer_t buffer);
-<<<<<<< HEAD
-=======
-
->>>>>>> 8232b50d
+
     int (*getBufferCount)(struct overlay_data_device_t *dev);
 };
 
