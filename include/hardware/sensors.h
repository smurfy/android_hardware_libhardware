--- conflicted
+++ resolved
@@ -311,13 +311,8 @@
         /* orientation values are in degrees */
         sensors_vec_t   orientation;
 
-<<<<<<< HEAD
-	/* angular velocity in degrees per second (dps) */
-	sensors_vec_t   gyro;
-=======
         /* gyroscope values are in rad/s */
         sensors_vec_t   gyro;
->>>>>>> 72c113ee
 
         /* temperature is in degrees centigrade (Celsius) */
         float           temperature;
